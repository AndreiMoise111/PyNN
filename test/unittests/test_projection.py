--- conflicted
+++ resolved
@@ -41,11 +41,7 @@
         self.p1 = sim.Population(7, IF_cond_exp())
         self.p2 = sim.Population(4, IF_cond_exp())
         self.p3 = sim.Population(5, IF_curr_alpha())
-<<<<<<< HEAD
         self.syn1 = sim.StaticSynapse(weight=0.006, delay=0.5)
-=======
-        self.syn1 = sim.StaticSynapse(weight=0.123, delay=0.5)
->>>>>>> acbc4b75
         self.random_connect = sim.FixedNumberPostConnector(n=2)
         self.syn2 = sim.StaticSynapse(weight=0.012, delay=0.4)
         self.all2all = sim.AllToAllConnector()
