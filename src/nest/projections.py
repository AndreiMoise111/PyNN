--- conflicted
+++ resolved
@@ -19,10 +19,6 @@
 from pyNN.nest.random import NativeRNG
 from .standardmodels.synapses import StaticSynapse
 from .conversion import make_sli_compatible
-<<<<<<< HEAD
-
-=======
->>>>>>> 62b451ad
 
 logger = logging.getLogger("PyNN")
 
