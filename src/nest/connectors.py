"""
Connection method classes for nest

:copyright: Copyright 2006-2013 by the PyNN team, see AUTHORS.
:license: CeCILL, see LICENSE for details.

"""

from pyNN import random, core, errors
from pyNN.connectors import Connector, \
                            DistanceDependentProbabilityConnector, \
                            DisplacementDependentProbabilityConnector, \
                            IndexBasedProbabilityConnector, \
                            SmallWorldConnector, \
                            FromListConnector, \
                            FromFileConnector, \
                            CloneConnector, \
                            ArrayConnector

<<<<<<< HEAD
import nest

try:
    import csa
    haveCSA = True
except ImportError:
    haveCSA = False


if not nest.sli_func("statusdict/have_libneurosim ::"):

    print ("CSAConnector: libneurosim support not available in NEST.\n" +
           "Falling back on PyNN's default CSAConnector.\n" +
           "Please re-compile NEST using --with-libneurosim=PATH")

    from pyNN.connectors import CSAConnector

else:

    class CSAConnector(Connector):
        """
        Use the Connection-Set Algebra (Djurfeldt, 2012) to connect
        cells. This is an optimized variant of CSAConnector, which
        iterates the connection-set on the C++ level in NEST.

        See Djurfeldt et al. (2014) doi:10.3389/fninf.2014.00043 for
	more details about the new interface and a comparison between
	this and PyNN's native CSAConnector.
    
        Takes any of the standard :class:`Connector` optional
        arguments and, in addition:
    
            `cset`:
                a connection set object.
        """
        parameter_names = ('cset',)
    
        if haveCSA:
            def __init__ (self, cset, safe=True, callback=None):
                """
                """
                Connector.__init__(self, safe=safe, callback=callback)
                self.cset = cset
                arity = csa.arity(cset)
                assert arity in (0, 2), 'must specify mask or connection-set with arity 0 or 2'
        else:
            def __init__ (self, cset, safe=True, callback=None):
                raise RuntimeError, "CSAConnector not available---couldn't import csa module"
    
        def connect(self, projection):
            """Connect-up a Projection."""
    
            presynaptic_cells = projection.pre.all_cells.astype('int64')
            postsynaptic_cells = projection.post.all_cells.astype('int64')
    
            if csa.arity(self.cset) == 2:
                param_map = {'weight': 0, 'delay': 1}
                nest.CGConnect(presynaptic_cells, postsynaptic_cells, self.cset,
                               param_map, projection.nest_synapse_model)
            else:
                nest.CGConnect(presynaptic_cells, postsynaptic_cells, self.cset,
                               model=projection.nest_synapse_model)
    
            projection._connections = None  # reset the caching of the connection list, since this will have to be recalculated
            projection._sources.extend(presynaptic_cells)
=======
class FixedProbabilityConnector() :
    def __init__(self, p_connect, allow_self_connections=True, with_replacement=True,
                 rng=None, safe=True, callback=None): 
        self.allow_self_connections = allow_self_connections
        self.with_replacement = with_replacement
        
        self.p_connect = float(p_connect)
#        self.rng = _get_rng(rng)


    def connect(self, projection) :
        syn_params = projection.synapse_parameters()
        rule_params = {'autapses' : self.allow_self_connections,
                       'multapses' : self.with_replacement,
                       'rule' : 'pairwise_bernoulli',
                       'p' : self.p_connect}
        projection._connect(rule_params, syn_params)

class AllToAllConnector() :
    def __init__(self, allow_self_connections=True, with_replacement=True, safe=True,
                 callback=None):
        self.allow_self_connections = allow_self_connections
        self.with_replacement = with_replacement
        
    def connect(self,projection) :
        syn_params = projection.synapse_parameters()
        rule_params = {'autapses' : self.allow_self_connections,
                       'multapses' : self.with_replacement,
                      'rule' : 'all_to_all'}

        projection._connect(rule_params, syn_params)

class OneToOneConnector() :
    def __init__(self, allow_self_connections=True, with_replacement=True, safe=True,
                 callback=None):
        self.allow_self_connections = allow_self_connections
        self.with_replacement = with_replacement
    
    def connect(self,projection) :
        syn_params = projection.synapse_parameters()
        rule_params = {'autapses' : self.allow_self_connections,
                       'multapses' : self.with_replacement,
                       'rule' : 'one_to_one'}

        projection._connect(rule_params, syn_params)

class FixedNumberPreConnector() :
    def __init__(self, n, allow_self_connections=True, with_replacement=True, safe=True,
                 callback=None):
        self.allow_self_connections = allow_self_connections
        self.with_replacement = with_replacement
        self.n = n

    def connect(self,projection) :
        syn_params = projection.synapse_parameters()
        rule_params = {'autapses' : self.allow_self_connections,
                       'multapses' : self.with_replacement,
                       'rule' : 'fixed_indegree',
                       'indegree' : self.n }

        projection._connect(rule_params, syn_params)

class FixedNumberPostConnector() :
    def __init__(self, n, allow_self_connections=True, with_replacement=True, safe=True,
                 callback=None):
        self.allow_self_connections = allow_self_connections
        self.with_replacement = with_replacement
        self.n = n

    def connect(self,projection) :
        syn_params = projection.synapse_parameters()
        rule_params = {'autapses' : self.allow_self_connections,
                       'multapses' : self.with_replacement,
                       'rule' : 'fixed_outdegree',
                       'outdegree' : self.n }

        projection._connect(rule_params, syn_params)

class FixedTotalNumberConnector() :
    def __init__(self, n, allow_self_connections=True, with_replacement=True, safe=True,
                 callback=None):
        self.allow_self_connections = allow_self_connections
        self.with_replacement = with_replacement
        self.n = n

    def connect(self,projection) :
        syn_params = projection.synapse_parameters()
        rule_params = {'autapses' : self.allow_self_connections,
                       'multapses' : self.with_replacement,
                       'rule' : 'fixed_total_number',
                       'N' : self.n
                   }

        projection._connect(rule_params, syn_params)
>>>>>>> a612cebc
<|MERGE_RESOLUTION|>--- conflicted
+++ resolved
@@ -17,7 +17,7 @@
                             CloneConnector, \
                             ArrayConnector
 
-<<<<<<< HEAD
+
 import nest
 
 try:
@@ -83,7 +83,8 @@
     
             projection._connections = None  # reset the caching of the connection list, since this will have to be recalculated
             projection._sources.extend(presynaptic_cells)
-=======
+
+
 class FixedProbabilityConnector() :
     def __init__(self, p_connect, allow_self_connections=True, with_replacement=True,
                  rng=None, safe=True, callback=None): 
@@ -178,4 +179,3 @@
                    }
 
         projection._connect(rule_params, syn_params)
->>>>>>> a612cebc
