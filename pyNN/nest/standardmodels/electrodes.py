--- conflicted
+++ resolved
@@ -57,7 +57,7 @@
         """
         A change in a device requires a min_delay to take effect at the target
         """
-        corrected = value - state.min_delay
+        corrected = value - self.min_delay
         # set negative times to zero
         if isinstance(value, numpy.ndarray):
             corrected = numpy.where(corrected > 0, corrected, 0.0)
@@ -76,9 +76,6 @@
         phase_fix = phase_fix.evaluate()[0]
         nest.SetStatus(self._device, {'phase': phase_fix})
 
-<<<<<<< HEAD
-    @profile
-=======
     def _check_step_times(self, times, amplitudes, resolution):
         # ensure that all time stamps are non-negative
         if not (times >= 0.0).all():
@@ -106,25 +103,11 @@
         step_amplitudes = [amplitudes[i] for i in step_indices]
         return step_times, step_amplitudes
 
->>>>>>> 86ba43b6
     def set_native_parameters(self, parameters):
         parameters.evaluate(simplify=True)
         for key, value in parameters.items():
             if key == "amplitude_values":
                 assert isinstance(value, Sequence)
-<<<<<<< HEAD
-                times = self._delay_correction(parameters["amplitude_times"].value)
-                amplitudes = value.value
-                ctr = next((i for i,v in enumerate(times) if v > self.dt), len(times)) - 1
-                if ctr >= 0:
-                    times[ctr] = self.dt
-                    times = times[ctr:]
-                    amplitudes = amplitudes[ctr:]
-                for ind in range(len(times)):
-                    times[ind] = self._round_timestamp(times[ind],self.dt)                
-                nest.SetStatus(self._device, {key: amplitudes,
-                                              'amplitude_times': times})
-=======
                 step_times = parameters["amplitude_times"].value
                 step_amplitudes = parameters["amplitude_values"].value
                 step_times, step_amplitudes = self._check_step_times(step_times, step_amplitudes, state.dt)
@@ -132,7 +115,6 @@
                 parameters["amplitude_values"].value = step_amplitudes
                 nest.SetStatus(self._device, {key: step_amplitudes,
                                               'amplitude_times': step_times})
->>>>>>> 86ba43b6
             elif key in ("start", "stop"):
                 nest.SetStatus(self._device, {key: self._delay_correction(value)})
                 if key == "start" and type(self).__name__ == "ACSource":
